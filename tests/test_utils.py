# GTIRB-Rewriting Rewriting API for GTIRB
# Copyright (C) 2021 GrammaTech, Inc.
#
# This program is free software: you can redistribute it and/or modify
# it under the terms of the GNU General Public License as published by
# the Free Software Foundation, either version 3 of the License, or
# (at your option) any later version.
#
# This program is distributed in the hope that it will be useful,
# but WITHOUT ANY WARRANTY; without even the implied warranty of
# MERCHANTABILITY or FITNESS FOR A PARTICULAR PURPOSE.  See the
# GNU General Public License for more details.
#
# You should have received a copy of the GNU General Public License
# along with this program.  If not, see <https://www.gnu.org/licenses/>.
#
# This project is sponsored by the Office of Naval Research, One Liberty
# Center, 875 N. Randolph Street, Arlington, VA 22203 under contract #
# N68335-17-C-0700.  The content of the information does not necessarily
# reflect the position or policy of the Government and no official
# endorsement should be inferred.
import logging
import unittest.mock
import uuid

import capstone_gt
import gtirb
import gtirb_rewriting.utils
import pytest
from gtirb_test_helpers import (
    add_code_block,
    add_data_block,
    add_proxy_block,
    add_symbol,
    add_text_section,
    create_test_module,
)


def test_offset_mapping():
    e0 = uuid.uuid4()
    e1 = uuid.uuid4()
    e2 = uuid.uuid4()

    m = gtirb_rewriting.utils.OffsetMapping[str]()
    assert len(m) == 0
    assert gtirb.Offset(element_id=e0, displacement=0) not in m

    m[gtirb.Offset(element_id=e0, displacement=0)] = "A"
    assert len(m) == 1
    assert gtirb.Offset(element_id=e0, displacement=0) in m
    assert m[gtirb.Offset(element_id=e0, displacement=0)] == "A"
    assert m[e0] == {0: "A"}
    assert list(m.items()) == [
        (gtirb.Offset(element_id=e0, displacement=0), "A")
    ]

    m[e1] = {0: "B", 23: "C"}
    assert len(m) == 3
    assert gtirb.Offset(element_id=e1, displacement=23) in m
    assert m[gtirb.Offset(element_id=e1, displacement=23)] == "C"
    assert m == {
        gtirb.Offset(element_id=e0, displacement=0): "A",
        gtirb.Offset(element_id=e1, displacement=0): "B",
        gtirb.Offset(element_id=e1, displacement=23): "C",
    }

<<<<<<< HEAD
    m[1] = {15: "D", 23: "E"}
    assert len(m) == 3
    assert m == {
        gtirb.Offset(element_id=0, displacement=0): "A",
        gtirb.Offset(element_id=1, displacement=15): "D",
        gtirb.Offset(element_id=1, displacement=23): "E",
    }

    del m[gtirb.Offset(element_id=1, displacement=23)]
    assert len(m) == 2
    assert m == {
        gtirb.Offset(element_id=0, displacement=0): "A",
        gtirb.Offset(element_id=1, displacement=15): "D",
=======
    m[e1] = {15: "D", 23: "E"}
    assert len(m) == 4
    assert m == {
        gtirb.Offset(element_id=e0, displacement=0): "A",
        gtirb.Offset(element_id=e1, displacement=0): "B",
        gtirb.Offset(element_id=e1, displacement=15): "D",
        gtirb.Offset(element_id=e1, displacement=23): "E",
    }

    del m[gtirb.Offset(element_id=e1, displacement=23)]
    assert len(m) == 3
    assert m == {
        gtirb.Offset(element_id=e0, displacement=0): "A",
        gtirb.Offset(element_id=e1, displacement=0): "B",
        gtirb.Offset(element_id=e1, displacement=15): "D",
>>>>>>> 6ed94053
    }

    key = gtirb.Offset(element_id=e1, displacement=23)
    with pytest.raises(KeyError) as excinfo:
        del m[key]
    assert str(key) == str(excinfo.value)

    del m[e1]
    assert len(m) == 1
    assert m == {gtirb.Offset(element_id=e0, displacement=0): "A"}

    with pytest.raises(ValueError) as excinfo:
        m[e2] = "F"
    assert "not a mapping" in str(excinfo.value)


def test_triples():
    mod = gtirb.Module(
        isa=gtirb.Module.ISA.X64,
        file_format=gtirb.Module.FileFormat.ELF,
        name="test",
    )
    assert gtirb_rewriting.utils._target_triple(mod) == "x86_64-pc-linux"

    mod = gtirb.Module(
        isa=gtirb.Module.ISA.IA32,
        file_format=gtirb.Module.FileFormat.ELF,
        name="test",
    )
    assert gtirb_rewriting.utils._target_triple(mod) == "i386-pc-linux"

    mod = gtirb.Module(
        isa=gtirb.Module.ISA.X64,
        file_format=gtirb.Module.FileFormat.PE,
        name="test",
    )
    assert gtirb_rewriting.utils._target_triple(mod) == "x86_64-pc-win32"

    mod = gtirb.Module(
        isa=gtirb.Module.ISA.IA32,
        file_format=gtirb.Module.FileFormat.PE,
        name="test",
    )
    assert gtirb_rewriting.utils._target_triple(mod) == "i386-pc-win32"


def test_nonterminator_instructions():
    cs = capstone_gt.Cs(capstone_gt.CS_ARCH_X86, capstone_gt.CS_MODE_64)
    # xor %eax, %eax; ret
    disasm = tuple(cs.disasm(b"\x31\xC0\xC3", 0))
    assert len(disasm) == 2

    edge = unittest.mock.MagicMock(spec=gtirb.Edge)
    edge.label = gtirb.Edge.Label(gtirb.Edge.Type.Return)

    block = unittest.mock.MagicMock(spec=gtirb.CodeBlock)
    block.outgoing_edges = [edge]

    nonterm = tuple(
        gtirb_rewriting.utils._nonterminator_instructions(block, disasm)
    )
    assert len(nonterm) == 1


def test_nonterminator_instructions_fallthrough():
    cs = capstone_gt.Cs(capstone_gt.CS_ARCH_X86, capstone_gt.CS_MODE_64)
    # xor %eax, %eax; xor %ecx, %ecx
    disasm = tuple(cs.disasm(b"\x31\xC0\x31\xC9", 0))
    assert len(disasm) == 2

    edge = unittest.mock.MagicMock(spec=gtirb.Edge)
    edge.label = gtirb.Edge.Label(gtirb.Edge.Type.Fallthrough)

    block = unittest.mock.MagicMock(spec=gtirb.CodeBlock)
    block.outgoing_edges = [edge]

    nonterm = tuple(
        gtirb_rewriting.utils._nonterminator_instructions(block, disasm)
    )
    assert len(nonterm) == 2


def test_show_code_block_asm(caplog):
    _, m = create_test_module(
        gtirb.Module.FileFormat.ELF, gtirb.Module.ISA.X64
    )
    _, bi = add_text_section(m, address=0x1000)
    sym = add_symbol(m, "puts", add_proxy_block(m))

    # pushfq; popfq; call puts+4
    block = add_code_block(
        bi, b"\x9C\x9D\xE8\x00\x00\x00\x00", {3: gtirb.SymAddrConst(4, sym)}
    )

    with caplog.at_level(logging.DEBUG):
        gtirb_rewriting.utils.show_block_asm(block)
        assert "pushfq" in caplog.text
        assert "popfq" in caplog.text
        assert "call" in caplog.text
        assert "puts + 4" in caplog.text


def test_show_data_block_asm(caplog):
    _, m = create_test_module(
        gtirb.Module.FileFormat.ELF, gtirb.Module.ISA.X64
    )
    _, bi = add_text_section(m, address=0x1000)
    block = add_data_block(bi, b"\x01\x02\x03\x04")

    with caplog.at_level(logging.DEBUG):
        gtirb_rewriting.utils.show_block_asm(block)
        assert ".byte\t1" in caplog.text
        assert ".byte\t2" in caplog.text
        assert ".byte\t3" in caplog.text
        assert ".byte\t4" in caplog.text<|MERGE_RESOLUTION|>--- conflicted
+++ resolved
@@ -65,37 +65,19 @@
         gtirb.Offset(element_id=e1, displacement=23): "C",
     }
 
-<<<<<<< HEAD
-    m[1] = {15: "D", 23: "E"}
+    m[e1] = {15: "D", 23: "E"}
     assert len(m) == 3
     assert m == {
-        gtirb.Offset(element_id=0, displacement=0): "A",
-        gtirb.Offset(element_id=1, displacement=15): "D",
-        gtirb.Offset(element_id=1, displacement=23): "E",
-    }
-
-    del m[gtirb.Offset(element_id=1, displacement=23)]
-    assert len(m) == 2
-    assert m == {
-        gtirb.Offset(element_id=0, displacement=0): "A",
-        gtirb.Offset(element_id=1, displacement=15): "D",
-=======
-    m[e1] = {15: "D", 23: "E"}
-    assert len(m) == 4
-    assert m == {
         gtirb.Offset(element_id=e0, displacement=0): "A",
-        gtirb.Offset(element_id=e1, displacement=0): "B",
         gtirb.Offset(element_id=e1, displacement=15): "D",
         gtirb.Offset(element_id=e1, displacement=23): "E",
     }
 
     del m[gtirb.Offset(element_id=e1, displacement=23)]
-    assert len(m) == 3
+    assert len(m) == 2
     assert m == {
         gtirb.Offset(element_id=e0, displacement=0): "A",
-        gtirb.Offset(element_id=e1, displacement=0): "B",
         gtirb.Offset(element_id=e1, displacement=15): "D",
->>>>>>> 6ed94053
     }
 
     key = gtirb.Offset(element_id=e1, displacement=23)
