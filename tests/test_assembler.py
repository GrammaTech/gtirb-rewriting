--- conflicted
+++ resolved
@@ -670,7 +670,26 @@
     assert exc.value.offset == 1
 
     with pytest.raises(gtirb_rewriting.UnsupportedAssemblyError) as exc:
-<<<<<<< HEAD
+        assembler.assemble(".align 2, 0xFF", gtirb_rewriting.X86Syntax.INTEL)
+    assert str(exc.value) == "trying to pad with a non-zero byte"
+    assert exc.value.lineno == 1
+    assert exc.value.offset == 1
+
+    with pytest.raises(gtirb_rewriting.UnsupportedAssemblyError) as exc:
+        assembler.assemble(".align 2, 0, 1", gtirb_rewriting.X86Syntax.INTEL)
+    assert str(exc.value) == "trying to pad with a fixed limit"
+    assert exc.value.lineno == 1
+    assert exc.value.offset == 1
+
+    with pytest.raises(gtirb_rewriting.UnsupportedAssemblyError) as exc:
+        assembler.assemble(
+            "call blah@PAGEOFF", gtirb_rewriting.X86Syntax.INTEL
+        )
+    assert str(exc.value) == "unsupported symbol variant kind 'PAGEOFF'"
+    assert exc.value.lineno == 1
+    assert exc.value.offset == 6
+
+    with pytest.raises(gtirb_rewriting.UnsupportedAssemblyError) as exc:
         # This would be nice to support, but we don't right now.
         assembler.assemble(
             textwrap.dedent(
@@ -689,26 +708,6 @@
     )
     assert exc.value.lineno == 4
     assert exc.value.offset == 19  # Points to the -, which isn't ideal
-=======
-        assembler.assemble(".align 2, 0xFF", gtirb_rewriting.X86Syntax.INTEL)
-    assert str(exc.value) == "trying to pad with a non-zero byte"
-    assert exc.value.lineno == 1
-    assert exc.value.offset == 1
-
-    with pytest.raises(gtirb_rewriting.UnsupportedAssemblyError) as exc:
-        assembler.assemble(".align 2, 0, 1", gtirb_rewriting.X86Syntax.INTEL)
-    assert str(exc.value) == "trying to pad with a fixed limit"
-    assert exc.value.lineno == 1
-    assert exc.value.offset == 1
-
-    with pytest.raises(gtirb_rewriting.UnsupportedAssemblyError) as exc:
-        assembler.assemble(
-            "call blah@PAGEOFF", gtirb_rewriting.X86Syntax.INTEL
-        )
-    assert str(exc.value) == "unsupported symbol variant kind 'PAGEOFF'"
-    assert exc.value.lineno == 1
-    assert exc.value.offset == 6
->>>>>>> 82e638ec
 
 
 @pytest.mark.parametrize(
