# GTIRB-Rewriting Rewriting API for GTIRB
# Copyright (C) 2021 GrammaTech, Inc.
#
# This program is free software: you can redistribute it and/or modify
# it under the terms of the GNU General Public License as published by
# the Free Software Foundation, either version 3 of the License, or
# (at your option) any later version.
#
# This program is distributed in the hope that it will be useful,
# but WITHOUT ANY WARRANTY; without even the implied warranty of
# MERCHANTABILITY or FITNESS FOR A PARTICULAR PURPOSE.  See the
# GNU General Public License for more details.
#
# You should have received a copy of the GNU General Public License
# along with this program.  If not, see <https://www.gnu.org/licenses/>.
#
# This project is sponsored by the Office of Naval Research, One Liberty
# Center, 875 N. Randolph Street, Arlington, VA 22203 under contract #
# N68335-17-C-0700.  The content of the information does not necessarily
# reflect the position or policy of the Government and no official
# endorsement should be inferred.
import contextlib
import dataclasses
import itertools
import logging
import pathlib
import uuid
import warnings
from collections import defaultdict
from typing import (
    Dict,
    Iterable,
    Iterator,
    List,
    NamedTuple,
    Optional,
    Sequence,
    Tuple,
    Union,
    overload,
)

import gtirb
import gtirb_functions
import gtirb_rewriting._auxdata as _auxdata
import mcasm
from gtirb_capstone.instructions import GtirbInstructionDecoder

from .abi import ABI
from .assembler import Assembler
from .modify import (
    _delete_code,
    _make_return_cache,
    _modify_block_insert,
    _ModifyCache,
)
from .patch import InsertionContext, Patch
from .prepare import prepare_for_rewriting
from .scopes import Scope, _SpecificLocationScope
from .utils import (
    _block_fallthrough_targets,
    _is_partial_disassembly,
    _text_section_name,
    decorate_extern_symbol,
    show_block_asm,
)


class UnresolvableScopeError(ValueError):
    """
    The scope passed to register_insert cannot be resolved or is invalid.
    """

    pass


@dataclasses.dataclass
class _Modification:
    id: int
    scope: Scope


@dataclasses.dataclass
class _InsertionOrReplacement(_Modification):
    patch: Patch


@dataclasses.dataclass
class _Deletion(_Modification):
    retarget_to_proxy: bool


class _FunctionInsertion(NamedTuple):
    symbol: gtirb.Symbol
    block: gtirb.CodeBlock
    patch: Patch


class _ModificationStore:
    """
    Maintains the list of modifications and resolves them to concrete offsets
    when applying them.
    """

    def __init__(self):
        self._scope_changes: List[_Modification] = []
        self._block_changes: Dict[
            gtirb.ByteBlock, List[_Modification]
        ] = defaultdict(list)

    def add(self, modification: _Modification) -> None:
        """
        Registers a modification.
        """

        known_targets = modification.scope._known_targets()
        if known_targets is not None:
            for target in known_targets:
                self._block_changes[target].append(modification)
        else:
            self._scope_changes.append(modification)

    def modifications_for_block(
        self,
        module: gtirb.Module,
        block: gtirb.CodeBlock,
        func: Optional[gtirb_functions.Function],
    ) -> List[_Modification]:
        """
        Finds all modifications that apply to a given block.
        """

        results = []

        if block in self._block_changes:
            results.extend(self._block_changes[block])

        for scope_change in self._scope_changes:
            if scope_change.scope._block_matches(module, func, block):
                results.append(scope_change)

        return results

    def resolve_offsets(
        self,
        block: gtirb.CodeBlock,
        decoder: GtirbInstructionDecoder,
        modifications: Iterable[_Modification],
    ) -> List[Tuple[_Modification, int]]:
        """
        Determines the concrete offsets into the block that each modification
        should be applied. The returned list will be in the order that the
        patches should be applied.
        """

        instructions = None
        if any(
            modification.scope._needs_disassembly()
            for modification in modifications
        ):
            instructions = tuple(decoder.get_instructions(block))

        # Determine the insertion location for each patch.
        # TODO: This is where bubbling will get hooked in, but for now
        #       always insert at the first potential offset.
        modifications_and_offsets: List[Tuple[_Modification, int]] = []
        for modification in modifications:
            offset = next(
                modification.scope._potential_offsets(block, instructions)
            )
            modifications_and_offsets.append((modification, offset))

        # Now sort all of the insertions by their offsets and then IDs. This
        # ensures modifications at the same offset are performed in the order
        # they were registered.
        modifications_and_offsets.sort(
            key=lambda mod_and_off: (mod_and_off[1], mod_and_off[0].id)
        )

        # Assert that we don't have any modifications that conflict.
        last_end = 0
        for modification, offset in modifications_and_offsets:
            assert offset >= last_end, "modifications overlap"
            last_end = offset + modification.scope._replacement_length()

        return modifications_and_offsets


class RewritingContext:
    """
    A rewriting context manages insertions and modifications on a single
    module. It takes care of resolving insertion scopes to concrete positions,
    potentially trying to bubble multiple insertions together for performance.
    """

    def __init__(
        self,
        module: gtirb.Module,
        functions: Sequence[gtirb_functions.Function],
        logger=logging.getLogger("gtirb_rewriting"),
        expensive_assertions=True,
    ):
        """
        :param module: The module to rewrite.
        :param functions: The list of functions in the module.
        :param logger: The logger to log to when rewriting.
        :param expensive_assertions: If enabled, extra assertions will be
        enabled that may have noticable run-time overhead.
        """
        self._module = module
        self._functions = functions
        self._decoder = GtirbInstructionDecoder(self._module.isa)
        self._abi = ABI.get(module)
        self._modifications = _ModificationStore()
        self._modification_id = itertools.count()
        self._function_insertions: List[_FunctionInsertion] = []
        self._logger = logger
        self._patch_id = 0
        self._expensive_assertions = expensive_assertions
        self._leaf_functions = self._update_leaf_functions()

    def _might_be_leaf_function(self, func: gtirb_functions.Function) -> bool:
        """
        Determines if a function might be a leaf function by the absence of
        calls in the CFG. This should only be used _before_ applying rewrites
        because the status may change if a patch inserts a call.
        """
        return all(
            not edge.label or edge.label.type != gtirb.Edge.Type.Call
            for block in func.get_all_blocks()
            for edge in block.outgoing_edges
        )

    def _update_leaf_functions(self) -> Dict[uuid.UUID, int]:
        """
        Updates the leafFunctions aux data table, creating it if needed, in
        order to track leaf functions across multiple rewritings (which may
        add new calls to the functions).
        """

        # GTIRB doesn't have a "bool" aux data type, so we'll use uint8 and
        # only store 0/1.
        leaf_functions = _auxdata.leaf_functions.get_or_insert(self._module)
        for func in self._functions:
            if func.uuid not in leaf_functions:
                leaf_functions[func.uuid] = int(
                    self._might_be_leaf_function(func)
                )

        return leaf_functions

    def _log_patch_error(
        self,
        asm: str,
        patch: Patch,
        patch_id: int,
        err: mcasm.assembler.AsmSyntaxError,
    ) -> None:
        """
        Logs an assembly syntax error to our logger.
        """
        lines = asm.splitlines()
        self._logger.error("error in %s (#%i): %s", patch, patch_id, err)
        for line in lines[: err.lineno]:
            self._logger.error("%s", line)
        # LLVM only stores the start column in its diagnostic object.
        self._logger.error(" " * err.column + "^")
        for line in lines[err.lineno :]:
            self._logger.error("%s", line)

    @contextlib.contextmanager
    def _log_patch_changes(
        self, patch: Patch, block: gtirb.CodeBlock, offset: int
    ) -> Iterator[None]:
        """
        Log before/after state when applying a patch.
        """

        if self._logger.isEnabledFor(logging.DEBUG):
            self._logger.debug("Applying %s at %s+%s", patch, block, offset)
            self._logger.debug("  Before:")
            show_block_asm(block, decoder=self._decoder, logger=self._logger)

            bi = block.byte_interval
            assert bi

            before_blocks = set(bi.blocks)

            yield

            new_blocks = set(bi.blocks) - before_blocks
            log_blocks = sorted(
                itertools.chain((block,), new_blocks), key=lambda b: b.offset
            )

            self._logger.debug("  After:")
            for log_block in log_blocks:
                show_block_asm(
                    log_block, decoder=self._decoder, logger=self._logger
                )

        else:
            yield

    def _invoke_patch(
        self,
        modify_cache: _ModifyCache,
        func: Optional[gtirb_functions.Function],
        block: gtirb.CodeBlock,
        offset: int,
        replacement_length: int,
        patch: Patch,
        context: InsertionContext,
    ) -> Tuple[gtirb.CodeBlock, int]:
        """
        Invokes a patch at a concrete location and applies its results to the
        target module.
        :param modify_cache: The modify cache, which should be reused across
                             multiple modifications.
        :param func: The function to insert at.
        :param block: The block to insert at.
        :param offset: The offset within the block to insert at.
        :param patch: The patch to invoke.
        :param context: The InsertionContext to pass to the patch.
        :returns: A tuple with: the block that ends the patch and the number
                  of bytes inserted.
        """

        # Assume that any block not in a function could be a leaf function
        is_leaf = not func or bool(self._leaf_functions.get(func.uuid, 1))

        registers = self._abi._allocate_patch_registers(patch.constraints)
        (
            prologue,
            epilogue,
            stack_adjustment,
        ) = self._abi._create_prologue_and_epilogue(
            patch.constraints,
            registers,
            is_leaf,
        )

        asm = patch.get_asm(
            dataclasses.replace(context, stack_adjustment=stack_adjustment),
            *registers.scratch_registers,
        )
        if not asm:
            return block, 0

        self._patch_id += 1

        is_trivially_unreachable = False
        if offset == block.size:
            is_trivially_unreachable = not any(
                _block_fallthrough_targets(block)
            )

        assembler = Assembler(
            self._module,
            temp_symbol_suffix=f"_{self._patch_id}",
            trivially_unreachable=is_trivially_unreachable,
        )
        for snippet in prologue:
            assembler.assemble(snippet.code, snippet.x86_syntax)
        try:
            assembler.assemble(asm, patch.constraints.x86_syntax)
        except mcasm.assembler.AsmSyntaxError as err:
            self._log_patch_error(asm, patch, self._patch_id, err)
            raise
        for snippet in epilogue:
            assembler.assemble(snippet.code, snippet.x86_syntax)
        assembler_result = assembler.finalize()

        with self._log_patch_changes(patch, block, offset):
            new_end = _modify_block_insert(
                modify_cache,
                block,
                offset,
                replacement_length,
                assembler_result,
            )

<<<<<<< HEAD
        text_section = assembler_result.text_section
        if self._logger.isEnabledFor(logging.DEBUG):
            self._logger.debug("  After:")
            show_block_asm(block, decoder=self._decoder, logger=self._logger)
            for patch_block in text_section.blocks:
                show_block_asm(
                    patch_block, decoder=self._decoder, logger=self._logger
                )
=======
        self._symbols_by_name.update(
            {sym.name: sym for sym in assembler_result.symbols}
        )
>>>>>>> a1f86c91

        return (
            new_end,
            len(assembler_result.text_section.data),
        )

    def get_or_insert_extern_symbol(
        self,
        name: str,
        libname: str,
        preload: bool = False,
        libpath: Union[str, pathlib.Path, None] = None,
    ) -> gtirb.Symbol:
        """
        Gets a symbol by name, creating it as an extern symbol if it isn't
        already in the module.
        :param name: The name of the symbol.
        :param libname: The name of the shared library the symbol is from.
        :param preload: Insert the library dependency at the beginning of the
                        libraries aux data table, similar to LD_PRELOAD. ELF
                        only, optional.
        :param libpath: Additional path to search for libname at runtime.
        """
        name = decorate_extern_symbol(self._module, name)

        sym = next(
            (sym for sym in self._module.symbols if sym.name == name), None
        )
        if sym:
            return sym

        proxy = gtirb.ProxyBlock()
        sym = gtirb.Symbol(name, payload=proxy)
        self._module.symbols.add(sym)
        self._module.proxies.add(proxy)

        if self._module.file_format == gtirb.Module.FileFormat.PE:
            # The pprinter uses symbol forwarding to figure out
            # how to pprint imported symbols.  The fact that it has an entry in
            # the symbolForwarding table will trigger this.  Typically I think
            # the local symbol (pre-forwarding) is something generated by
            # ddisasm, with the proper import name being in the forwarding
            # table.  Here, for a new symbol, having it forward to itself is
            # what we actually want.
            _auxdata.symbol_forwarding.get_or_insert(self._module)[sym] = sym
            # May not be neccessary, but should be done for IR consistency
            _auxdata.pe_imported_symbols.get_or_insert(self._module).append(
                sym
            )
            _auxdata.pe_import_entries.get_or_insert(self._module).append(
                (0, -1, name, libname)
            )
        elif self._module.file_format == gtirb.Module.FileFormat.ELF:
            # This is required for gtirb-pprinter's dummy-so option to
            # understand this is an undefined function.
            symbol_info = _auxdata.elf_symbol_info.get_or_insert(self._module)
            symbol_info[sym] = (
                0,
                "FUNC",
                "GLOBAL",
                "DEFAULT",
                0,
            )

        libraries = _auxdata.libraries.get_or_insert(self._module)
        if preload:
            libraries.insert(0, libname)
        else:
            libraries.append(libname)

        if libpath is not None:
            library_paths = _auxdata.library_paths.get_or_insert(self._module)
            if preload:
                library_paths.insert(0, str(libpath))
            else:
                library_paths.append(str(libpath))

        return sym

    def _apply_modifications(
        self,
        modify_cache: _ModifyCache,
        modifications: Sequence[_Modification],
        func: Optional[gtirb_functions.Function],
        block: gtirb.CodeBlock,
    ) -> None:
        """
        Applies all of the patches that apply to a single block.
        """

        actual_block = block
        total_insert_len = 0
        for modification, offset in self._modifications.resolve_offsets(
            block, self._decoder, modifications
        ):
            assert isinstance(actual_block, gtirb.CodeBlock)

            block_delta = actual_block.offset - block.offset
            if isinstance(modification, _InsertionOrReplacement):
                actual_block, insert_len = self._invoke_patch(
                    modify_cache,
                    func,
                    actual_block,
                    offset + total_insert_len - block_delta,
                    modification.scope._replacement_length(),
                    modification.patch,
                    InsertionContext(self._module, func, block, offset),
                )
                total_insert_len += (
                    insert_len - modification.scope._replacement_length()
                )
            elif isinstance(modification, _Deletion):
                if not modification.retarget_to_proxy:
                    successors = modify_cache.original_successors.get(block)
                    if successors:
                        if len(successors) > 1:
                            self._logger.warning(
                                "successor to %s is ambiguous", block
                            )
                        next_block = successors[0]
                    else:
                        next_block = None
                else:
                    next_block = gtirb.ProxyBlock()
                    self._module.proxies.add(next_block)

                actual_block = _delete_code(
                    modify_cache,
                    actual_block,
                    offset + total_insert_len - block_delta,
                    modification.scope._replacement_length(),
                    next_block,
                )
                total_insert_len -= modification.scope._replacement_length()

    def _insert_function_stub(
        self,
        modify_cache: _ModifyCache,
        sym: gtirb.Symbol,
        block: gtirb.CodeBlock,
    ) -> None:
        """
        Inserts a stub that just contains a return instruction and
        corresponding return edge.
        """
        assert sym.referent == block
        assert block.size == 0
        assert self._module.ir

        func_uuid = uuid.uuid4()

        # Our code block needs something in it for now, along with a return
        # edge for callers to update. The actual instruction in the block
        # doesn't matter, so we'll use a nop.
        nop_encoding = self._abi.nop()
        block.size = len(nop_encoding)

        bi = gtirb.ByteInterval(contents=nop_encoding, blocks=[block])
        sect = next(
            sect
            for sect in self._module.sections
            if sect.name == _text_section_name(self._module)
        )
        sect.byte_intervals.add(bi)

        return_proxy = gtirb.ProxyBlock()
        self._module.proxies.add(return_proxy)

        self._module.ir.cfg.add(
            gtirb.Edge(
                source=block,
                target=return_proxy,
                label=gtirb.Edge.Label(type=gtirb.Edge.Type.Return),
            )
        )

        # TODO: Should there be a mechanism for configuring this?
        if self._module.file_format == gtirb.Module.FileFormat.ELF:
            symbol_info = _auxdata.elf_symbol_info.get_or_insert(self._module)
            symbol_info[sym] = (
                0,
                "FUNC",
                "GLOBAL",
                "DEFAULT",
                0,
            )

        function_entries = _auxdata.function_entries.get_or_insert(
            self._module
        )
        function_entries[func_uuid] = {block}

        function_blocks = _auxdata.function_blocks.get_or_insert(self._module)
        function_blocks[func_uuid] = {block}

        function_names = _auxdata.function_names.get_or_insert(self._module)
        function_names[func_uuid] = sym

        modify_cache.functions_by_block[block] = func_uuid

    def _apply_function_insertion(
        self,
        modify_cache: _ModifyCache,
        sym: gtirb.Symbol,
        block: gtirb.CodeBlock,
        patch: Patch,
    ) -> None:
        assert sym.referent == block
        assert (
            not patch.constraints.clobbers_registers
        ), "function patches should not set clobbers_registers"
        assert (
            not patch.constraints.scratch_registers
        ), "function patches should not set scratch_registers"
        assert (
            not patch.constraints.preserve_caller_saved_registers
        ), "function patches should not set preserve_caller_saved_registers"
        assert (
            not patch.constraints.clobbers_flags
        ), "function patches should not set clobbers_flags"
        assert (
            not patch.constraints.align_stack
        ), "function patches should not set align_stack"

        func = gtirb_functions.Function(
            modify_cache.functions_by_block[block],
            {block},
            {block},
            {sym},
            set(),
        )
        context = InsertionContext(self._module, func, block, 0)

        self._invoke_patch(
            modify_cache, func, block, 0, block.size, patch, context
        )

    def _validate_offset_and_length(
        self, block: gtirb.CodeBlock, offset: int, length: int
    ) -> None:
        """
        Validate that an offset and length fall within a code block and, if
        expensive assertions are enabled, verify that they fall on instruction
        boundaries.
        """
        assert 0 <= offset <= block.size
        assert length >= 0
        assert offset + length <= block.size

        if self._expensive_assertions:
            disassembly = tuple(self._decoder.get_instructions(block))
            if not _is_partial_disassembly(block, disassembly):
                legal_offsets = {
                    0,
                    *itertools.accumulate(inst.size for inst in disassembly),
                }
                assert (
                    offset in legal_offsets
                ), f"offset {offset} is not an instruction boundary"
                assert (
                    offset + length in legal_offsets
                ), f"offset {offset}+{length} is not an instruction boundary"

    def register_insert(self, scope: Scope, patch: Patch) -> None:
        """
        Registers a patch to be inserted.
        :param scope: Where should the patch be placed?
        :param patch: The patch to be inserted.
        """

        if not self._functions and scope._needs_functions():
            raise UnresolvableScopeError(
                "this scope requires function information, which the target "
                "module lacks"
            )

        self._modifications.add(
            _InsertionOrReplacement(next(self._modification_id), scope, patch)
        )

    def register_insert_function(
        self, name: str, patch: Patch
    ) -> gtirb.Symbol:
        """
        Registers a patch to be inserted as a function.
        :param name: The name of the function to be inserted.
        :param patch: The patch to be inserted.
        :returns: The new function symbol.
        """
        block = gtirb.CodeBlock()
        # TODO: This assumes the symbol isn't present already in the module,
        #       which may be a problem if you have an existing external
        #       symbol that you want to provide a definition for.
        sym = gtirb.Symbol(name, payload=block)
        sym.referent = block
        # TODO: Should we be adding the symbol here?
        self._module.symbols.add(sym)
        self._function_insertions.append(_FunctionInsertion(sym, block, patch))
        return sym

    @overload
    def insert_at(
        self,
        block: gtirb.CodeBlock,
        offset: int,
        patch: Patch,
    ) -> None:
        """
        Inserts a patch at a specific location in the binary. This is not
        subject to bubbling.
        """
        ...

    @overload
    def insert_at(
        self,
        function: gtirb_functions.Function,
        block: gtirb.CodeBlock,
        offset: int,
        patch: Patch,
    ) -> None:
        "Deprecated variant of insert_at that takes a function."
        ...

    def insert_at(self, *args, **kwargs) -> None:
        def unpack_new(
            block: gtirb.CodeBlock,
            offset: int,
            patch: Patch,
        ):
            return block, offset, patch

        def unpack_old(
            function: gtirb_functions.Function,
            block: gtirb.CodeBlock,
            offset: int,
            patch: Patch,
        ):
            warnings.warn(
                "passing a function to insert_at is deprecated",
                DeprecationWarning,
                stacklevel=3,
            )
            return block, offset, patch

        try:
            block, offset, patch = unpack_new(*args, **kwargs)
        except TypeError:
            block, offset, patch = unpack_old(*args, **kwargs)

        self._validate_offset_and_length(block, offset, 0)
        self.register_insert(_SpecificLocationScope(block, offset), patch)

    @overload
    def replace_at(
        self,
        block: gtirb.CodeBlock,
        offset: int,
        length: int,
        patch: Patch,
    ) -> None:
        """
        Inserts a patch at a specific code block in the binary, replacing the
        instructions as specified. This is not subject to bubbling.
        """
        ...

    @overload
    def replace_at(
        self,
        function: gtirb_functions.Function,
        block: gtirb.CodeBlock,
        offset: int,
        length: int,
        patch: Patch,
    ) -> None:
        """
        Deprecated variant of replace_at that takes a function.
        """
        ...

    def replace_at(
        self,
        *args,
        **kwargs,
    ) -> None:
        def unpack_new(
            block: gtirb.CodeBlock,
            offset: int,
            length: int,
            patch: Patch,
        ):
            return block, offset, length, patch

        def unpack_old(
            function: gtirb_functions.Function,
            block: gtirb.CodeBlock,
            offset: int,
            length: int,
            patch: Patch,
        ):
            warnings.warn(
                "passing a function to replace_at is deprecated",
                DeprecationWarning,
                stacklevel=3,
            )
            return block, offset, length, patch

        try:
            block, offset, length, patch = unpack_new(*args, **kwargs)
        except TypeError:
            block, offset, length, patch = unpack_old(*args, **kwargs)

        self._validate_offset_and_length(block, offset, length)
        self._modifications.add(
            _InsertionOrReplacement(
                next(self._modification_id),
                _SpecificLocationScope(block, offset, length),
                patch,
            )
        )

    def delete_function(
        self,
        function: gtirb_functions.Function,
    ):
        """
        Deletes an entire function, replacing references to its blocks with
        references to proxy blocks.
        """

        for block in function.get_all_blocks():
            self.delete_at(block, 0, block.size, retarget_to_proxy=True)

    def delete_at(
        self,
        block: gtirb.CodeBlock,
        offset: int,
        length: int,
        *,
        retarget_to_proxy: bool = False,
    ):
        """
        Deletes part or all of a block. If deleting a whole block, labels and
        control flow referring to the deleted block will be changed to refer
        to the 'next' block.

        The next block is calculated from a combination of the CFG and block
        addresses. If the block has an outgoing fallthrough edge, the edge's
        target is used. Otherwise the code block with the next address after
        the end of this block is used. If no block can be found, an exception
        is raised.

        Alternatively, specifying retarget_to_proxy when deleting a whole
        block will make the 'next' block just be a proxy block. Specifying
        retarget_to_proxy in other situations will raise a ValueError.
        """

        self._validate_offset_and_length(block, offset, length)
        if retarget_to_proxy and (offset != 0 or length != block.size):
            raise ValueError(
                "retarget_to_proxy can only be specified when deleting a "
                "whole block"
            )

        self._modifications.add(
            _Deletion(
                next(self._modification_id),
                _SpecificLocationScope(block, offset, length),
                retarget_to_proxy=retarget_to_proxy,
            )
        )

    def apply(self) -> None:
        """
        Applies all of the patches to the module.
        """

        assert self._module.ir

        with prepare_for_rewriting(
            self._module, self._abi.nop()
        ), _make_return_cache(self._module.ir) as return_cache:
            modify_cache = _ModifyCache(
                self._module, self._functions, return_cache
            )

            functions_by_uuid = {func.uuid: func for func in self._functions}
            sorted_blocks = sorted(
                self._module.code_blocks, key=lambda b: b.address or 0
            )

            for func in self._function_insertions:
                self._insert_function_stub(
                    modify_cache, func.symbol, func.block
                )

            for func in self._function_insertions:
                self._apply_function_insertion(
                    modify_cache, func.symbol, func.block, func.patch
                )

            for block in sorted_blocks:
                func = None
                func_uuid = modify_cache.functions_by_block.get(block)
                if func_uuid:
                    func = functions_by_uuid.get(func_uuid)

                modifications = self._modifications.modifications_for_block(
                    self._module, block, func
                )
                if not modifications:
                    continue

                self._apply_modifications(
                    modify_cache, modifications, func, block
                )

        # Remove CFI directives, since we will most likely be invalidating
        # most (or all) of them.
        # TODO: can we not do this?
        _auxdata.cfi_directives.remove(self._module)<|MERGE_RESOLUTION|>--- conflicted
+++ resolved
@@ -380,21 +380,6 @@
                 assembler_result,
             )
 
-<<<<<<< HEAD
-        text_section = assembler_result.text_section
-        if self._logger.isEnabledFor(logging.DEBUG):
-            self._logger.debug("  After:")
-            show_block_asm(block, decoder=self._decoder, logger=self._logger)
-            for patch_block in text_section.blocks:
-                show_block_asm(
-                    patch_block, decoder=self._decoder, logger=self._logger
-                )
-=======
-        self._symbols_by_name.update(
-            {sym.name: sym for sym in assembler_result.symbols}
-        )
->>>>>>> a1f86c91
-
         return (
             new_end,
             len(assembler_result.text_section.data),
